var assert = require('assert')
const CryptoJS = require('crypto-js')
import axios from 'axios'
import { PG_API_URL, PG_API_PORT, PG_CONNECTION, CRYPTO_KEY } from '../../dist/lib/constants'

const URL = `${PG_API_URL}:${PG_API_PORT}`
const STATUS = {
  SUCCESS: 200,
  ERROR: 500,
}
const PUBLIC_SCHEMA_ID = 2200

console.log('Running tests on ', URL)

describe('/', () => {
  it('GET', async () => {
    const res = await axios.get(`${URL}/`)
    assert.equal(res.status, STATUS.SUCCESS)
    assert.equal(!!res.data.version, true)
  })
})
describe('/health', () => {
  it('GET', async () => {
    const res = await axios.get(`${URL}/health`)
    assert.equal(res.status, STATUS.SUCCESS)
    assert.equal(!!res.data.date, true)
  })
})
describe('When passing an encrypted connection header', () => {
  it('should decrypt the connection and return a result', async () => {
    const encrypted = CryptoJS.AES.encrypt(PG_CONNECTION, CRYPTO_KEY).toString()
    const res = await axios.get(`${URL}/config`, {
      headers: {
        'X-Connection-Encrypted': encrypted,
      },
    })
    // console.log('res.data', res.data)
    const datum = res.data.find((x) => x.name == 'trace_recovery_messages')
    assert.equal(res.status, STATUS.SUCCESS)
    assert.equal(true, !!datum)
  })
  it('should fail with a bad connection', async () => {
    const encrypted = CryptoJS.AES.encrypt('bad connection', CRYPTO_KEY).toString()
    try {
      const res = await axios.get(`${URL}/config`, {
        headers: {
          'X-Connection-Encrypted': encrypted,
        },
      })
      assert.equal(res.status, STATUS.ERROR)
    } catch (error) {
      // console.log('error', error)
      assert.equal(error.response.status, STATUS.ERROR)
    }
  })
})
describe('/query', () => {
  it('POST', async () => {
    const res = await axios.post(`${URL}/query`, { query: 'SELECT * FROM USERS' })
    // console.log('res.data', res.data)
    const datum = res.data.find((x) => x.id == 1)
    assert.equal(res.status, STATUS.SUCCESS)
    assert.equal(datum.name, 'Joe Bloggs')
  })
})
describe('/config', () => {
  it('GET', async () => {
    const res = await axios.get(`${URL}/config`)
    // console.log('res.data', res.data)
    const datum = res.data.find((x) => x.name == 'trace_recovery_messages')
    assert.equal(res.status, STATUS.SUCCESS)
    assert.equal(true, !!datum)
  })
})
describe('/config/version', () => {
  it('GET', async () => {
    const res = await axios.get(`${URL}/config/version`)
    // console.log('res.data', res.data)
    assert.equal(res.status, STATUS.SUCCESS)
    assert.equal(true, res.data.version_number == '120003')
  })
})
describe('/schemas', () => {
  it('GET', async () => {
    const res = await axios.get(`${URL}/schemas`)
    // console.log('res.data', res.data)
    const datum = res.data.find((x) => x.name == 'public')
    const notIncluded = res.data.find((x) => x.name == 'pg_toast')
    assert.equal(res.status, STATUS.SUCCESS)
    assert.equal(true, !!datum)
    assert.equal(true, !notIncluded)
  })
  it('GET with system schemas', async () => {
    const res = await axios.get(`${URL}/schemas?includeSystemSchemas=true`)
    // console.log('res.data', res.data)
    const datum = res.data.find((x) => x.name == 'public')
    const included = res.data.find((x) => x.name == 'pg_toast')
    assert.equal(res.status, STATUS.SUCCESS)
    assert.equal(true, !!datum)
    assert.equal(true, !!included)
  })
  it('POST & PATCH & DELETE', async () => {
    const res = await axios.post(`${URL}/schemas`, { name: 'api' })
    assert.equal('api', res.data.name)
    const newSchemaId = res.data.id
    const res2 = await axios.patch(`${URL}/schemas/${newSchemaId}`, { name: 'api_updated' })
    assert.equal('api_updated', res2.data.name)
    const res3 = await axios.patch(`${URL}/schemas/${newSchemaId}`, {
      name: 'api',
      owner: 'postgres',
    })
    assert.equal('api', res3.data.name)

    const res4 = await axios.delete(`${URL}/schemas/${newSchemaId}`)
    assert.equal(res4.data.name, 'api')

    const res5 = await axios.get(`${URL}/schemas`)
    assert.equal(
      res5.data.some((x) => x.id === newSchemaId),
      false
    )
  })
})
describe('/types', () => {
  it('GET', async () => {
    const res = await axios.get(`${URL}/types`)
    // console.log('res.data', res.data)
    const datum = res.data.find((x) => x.schema == 'public')
    const notIncluded = res.data.find((x) => x.schema == 'pg_toast')
    assert.equal(res.status, STATUS.SUCCESS)
    assert.equal(true, !!datum)
    assert.equal(true, !notIncluded)
  })
  it('GET with system types', async () => {
    const res = await axios.get(`${URL}/types?includeSystemSchemas=true`)
    // console.log('res.data', res.data)
    const datum = res.data.find((x) => x.schema == 'public')
    const included = res.data.find((x) => x.schema == 'pg_catalog')
    assert.equal(res.status, STATUS.SUCCESS)
    assert.equal(true, !!datum)
    assert.equal(true, !!included)
  })
})
<<<<<<< HEAD
describe('/tables & /columns', async () => {
  it('GET /tables', async () => {
=======
describe('/functions', () => {
  it('GET', async () => {
    const res = await axios.get(`${URL}/functions`)
    // console.log('res.data', res.data)
    const datum = res.data.find((x) => x.schema == 'public')
    const notIncluded = res.data.find((x) => x.schema == 'pg_toast')
    assert.equal(res.status, STATUS.SUCCESS)
    assert.equal(true, !!datum)
    assert.equal(true, !notIncluded)
  })
  it('GET with system functions', async () => {
    const res = await axios.get(`${URL}/functions?includeSystemSchemas=true`)
    // console.log('res.data', res.data)
    const datum = res.data.find((x) => x.schema == 'public')
    const included = res.data.find((x) => x.schema == 'pg_catalog')
    assert.equal(res.status, STATUS.SUCCESS)
    assert.equal(true, !!datum)
    assert.equal(true, !!included)
  })
})
describe('/tables', async () => {
  it('GET', async () => {
>>>>>>> d2fb9295
    const tables = await axios.get(`${URL}/tables`)
    const datum = tables.data.find((x) => `${x.schema}.${x.name}` === 'public.users')
    const notIncluded = tables.data.find((x) => `${x.schema}.${x.name}` === 'pg_catalog.pg_type')
    assert.equal(tables.status, STATUS.SUCCESS)
    assert.equal(true, !!datum)
    assert.equal(true, !notIncluded)
  })
<<<<<<< HEAD
  it('/tables should return the columns', async () => {
=======
  it('should return the columns, grants, and policies', async () => {
>>>>>>> d2fb9295
    const tables = await axios.get(`${URL}/tables`)
    const datum = tables.data.find((x) => `${x.schema}.${x.name}` === 'public.users')
    const idColumn = datum.columns.find((x) => x.name === 'id')
    const nameColumn = datum.columns.find((x) => x.name === 'name')
    assert.equal(true, !!datum)
    assert.equal(datum.columns.length > 0, true)
    assert.equal(datum.primary_keys.length > 0, true)
    assert.equal(idColumn.is_updatable, true)
    assert.equal(idColumn.is_identity, true)
    assert.equal(nameColumn.is_identity, false)
<<<<<<< HEAD
  })
  it('/tables should return the grants', async () => {
    const tables = await axios.get(`${URL}/tables`)
    const datum = tables.data.find((x) => `${x.schema}.${x.name}` === 'public.users')
=======
>>>>>>> d2fb9295
    assert.equal(datum.grants.length > 0, true)
    assert.equal(datum.policies.length == 0, true)
  })
  it('/tables should return the relationships', async () => {
    const tables = await axios.get(`${URL}/tables`)
    const datum = tables.data.find((x) => `${x.schema}.${x.name}` === 'public.users')
    const relationships = datum.relationships
    const relationship = relationships.find(
      (x) => x.source_schema === 'public' && x.source_table_name === 'todos'
    )
    assert.equal(relationships.length > 0, true)
    assert.equal(true, relationship.target_table_schema === 'public')
    assert.equal(true, relationship.target_table_name === 'users')
  })
  it('GET /tables with system tables', async () => {
    const res = await axios.get(`${URL}/tables?includeSystemSchemas=true`)
    const included = res.data.find((x) => `${x.schema}.${x.name}` === 'pg_catalog.pg_type')
    assert.equal(res.status, STATUS.SUCCESS)
    assert.equal(true, !!included)
  })
  // FIXME: Bad handling of query param in /tables & /columns & /schemas & /types
  // it('GET /tables without system tables (explicit)', async () => {
  //   const res = await axios.get(`${URL}/tables?includeSystemSchemas=false`)
  //   const isIncluded = res.data.some((x) => `${x.schema}.${x.name}` === 'pg_catalog.pg_type')
  //   assert.equal(res.status, STATUS.SUCCESS)
  //   assert.equal(isIncluded, false)
  // })
  it('GET /columns', async () => {
    const res = await axios.get(`${URL}/columns`)
    // console.log('res.data', res.data)
    const datum = res.data.find((x) => x.schema == 'public')
    const notIncluded = res.data.find((x) => x.schema == 'pg_catalog')
    assert.equal(res.status, STATUS.SUCCESS)
    assert.equal(true, !!datum)
    assert.equal(true, !notIncluded)
  })
  it('GET /columns with system types', async () => {
    const res = await axios.get(`${URL}/columns?includeSystemSchemas=true`)
    // console.log('res.data', res.data)
    const datum = res.data.find((x) => x.schema == 'public')
    const included = res.data.find((x) => x.schema == 'pg_catalog')
    assert.equal(res.status, STATUS.SUCCESS)
    assert.equal(true, !!datum)
    assert.equal(true, !!included)
  })
  it('POST /tables should create a table', async () => {
    const { data: newTable } = await axios.post(`${URL}/tables`, { name: 'test' })
    assert.equal(`${newTable.schema}.${newTable.name}`, 'public.test')

    const { data: tables } = await axios.get(`${URL}/tables`)
    assert.equal(
      tables.some((table) => table.id === newTable.id),
      true
    )

    await axios.delete(`${URL}/tables/${newTable.id}`)
  })
  it('PATCH /tables', async () => {
    const { data: newTable } = await axios.post(`${URL}/tables`, { name: 'test' })
    await axios.patch(`${URL}/tables/${newTable.id}`, { name: 'test a' })
    const { data: tables } = await axios.get(`${URL}/tables`)
    assert.equal(
      tables.some((table) => `${table.schema}.${table.name}` === `public.test a`),
      true
    )

    await axios.delete(`${URL}/tables/${newTable.id}`)
  })
  it('DELETE /tables', async () => {
    const { data: newTable } = await axios.post(`${URL}/tables`, { name: 'test' })

    await axios.delete(`${URL}/tables/${newTable.id}`)
    const { data: tables } = await axios.get(`${URL}/tables`)
    assert.equal(
      tables.some((table) => `${table.schema}.${table.name}` === `public.test`),
      false
    )
  })
  it('POST /column', async () => {
    const { data: newTable } = await axios.post(`${URL}/tables`, { name: 'foo bar' })
    await axios.post(`${URL}/columns`, { tableId: newTable.id, name: 'foo bar', type: 'int2' })

    const { data: columns } = await axios.get(`${URL}/columns`)
    assert.equal(
      columns.some(
        (column) =>
          column.id === `${newTable.id}.1` && column.name === 'foo bar' && column.format === 'int2'
      ),
      true
    )

    await axios.delete(`${URL}/columns/${newTable.id}.1`)
    await axios.delete(`${URL}/tables/${newTable.id}`)
  })
  it('PATCH /columns', async () => {
    const { data: newTable } = await axios.post(`${URL}/tables`, { name: 'foo bar' })
    await axios.post(`${URL}/columns`, { tableId: newTable.id, name: 'foo', type: 'int2' })

    await axios.patch(`${URL}/columns/${newTable.id}.1`, { name: 'foo bar', type: 'int4' })

    const { data: columns } = await axios.get(`${URL}/columns`)
    assert.equal(
      columns.some(
        (column) =>
          column.id === `${newTable.id}.1` && column.name === 'foo bar' && column.format === 'int4'
      ),
      true
    )

    await axios.delete(`${URL}/columns/${newTable.id}.1`)
    await axios.delete(`${URL}/tables/${newTable.id}`)
  })
  it('DELETE /columns', async () => {
    const { data: newTable } = await axios.post(`${URL}/tables`, { name: 'foo bar' })
    await axios.post(`${URL}/columns`, { tableId: newTable.id, name: 'foo bar', type: 'int2' })

    await axios.delete(`${URL}/columns/${newTable.id}.1`)
    const { data: columns } = await axios.get(`${URL}/columns`)
    assert.equal(
      columns.some((column) => column.id === `${newTable.id}.1`),
      false
    )

    await axios.delete(`${URL}/tables/${newTable.id}`)
  })
})
describe('/extensions', () => {
  it('GET', async () => {
    const res = await axios.get(`${URL}/extensions`)
    // console.log('res.data', res.data)
    const datum = res.data.find((x) => x.name == 'uuid-ossp')
    assert.equal(res.status, STATUS.SUCCESS)
    assert.equal(true, !!datum)
  })
})
describe('/roles', () => {
  it('GET', async () => {
    const res = await axios.get(`${URL}/roles`)
    // console.log('res', res)
    const datum = res.data.find((x) => x.name == 'postgres')
    const hasSystemSchema = datum.grants.some((x) => x.schema == 'information_schema')
    const hasPublicSchema = datum.grants.some((x) => x.schema == 'public')
    assert.equal(res.status, STATUS.SUCCESS)
    assert.equal(true, !!datum)
    assert.equal(hasSystemSchema, false)
    assert.equal(hasPublicSchema, true)
  })
  it('POST', async () => {
    await axios.post(`${URL}/roles`, {
      name: 'test',
      is_superuser: true,
      can_create_db: true,
      is_replication_role: true,
      can_bypass_rls: true,
      connection_limit: 100,
      valid_until: '2020-01-01T00:00:00.000Z',
    })
    const { data: roles } = await axios.get(`${URL}/roles`)
    const test = roles.find((role) => role.name === 'test')
    assert.equal(test.is_superuser, true)
    assert.equal(test.can_create_db, true)
    assert.equal(test.is_replication_role, true)
    assert.equal(test.can_bypass_rls, true)
    assert.equal(test.connection_limit, 100)
    assert.equal(test.valid_until, '2020-01-01T00:00:00.000Z')
    await axios.post(`${URL}/query`, { query: 'DROP ROLE test;' })
  })
})<|MERGE_RESOLUTION|>--- conflicted
+++ resolved
@@ -141,10 +141,6 @@
     assert.equal(true, !!included)
   })
 })
-<<<<<<< HEAD
-describe('/tables & /columns', async () => {
-  it('GET /tables', async () => {
-=======
 describe('/functions', () => {
   it('GET', async () => {
     const res = await axios.get(`${URL}/functions`)
@@ -167,7 +163,6 @@
 })
 describe('/tables', async () => {
   it('GET', async () => {
->>>>>>> d2fb9295
     const tables = await axios.get(`${URL}/tables`)
     const datum = tables.data.find((x) => `${x.schema}.${x.name}` === 'public.users')
     const notIncluded = tables.data.find((x) => `${x.schema}.${x.name}` === 'pg_catalog.pg_type')
@@ -175,11 +170,7 @@
     assert.equal(true, !!datum)
     assert.equal(true, !notIncluded)
   })
-<<<<<<< HEAD
-  it('/tables should return the columns', async () => {
-=======
   it('should return the columns, grants, and policies', async () => {
->>>>>>> d2fb9295
     const tables = await axios.get(`${URL}/tables`)
     const datum = tables.data.find((x) => `${x.schema}.${x.name}` === 'public.users')
     const idColumn = datum.columns.find((x) => x.name === 'id')
@@ -190,13 +181,6 @@
     assert.equal(idColumn.is_updatable, true)
     assert.equal(idColumn.is_identity, true)
     assert.equal(nameColumn.is_identity, false)
-<<<<<<< HEAD
-  })
-  it('/tables should return the grants', async () => {
-    const tables = await axios.get(`${URL}/tables`)
-    const datum = tables.data.find((x) => `${x.schema}.${x.name}` === 'public.users')
-=======
->>>>>>> d2fb9295
     assert.equal(datum.grants.length > 0, true)
     assert.equal(datum.policies.length == 0, true)
   })
