import SQL from 'sql-template-strings'
import sqlTemplates = require('../lib/sql')
import { RunQuery } from '../lib/connectionPool'
import { DEFAULT_SYSTEM_SCHEMAS } from '../lib/constants'
<<<<<<< HEAD
import { Schemas as Interfaces } from '../lib/interfaces'
=======
import { Schemas } from '../lib/interfaces'
import { logger } from '../lib/logger'
>>>>>>> f49a87bb

const { schemas: allSchemasSql } = sqlTemplates
const defaultSchemasList = DEFAULT_SYSTEM_SCHEMAS.map((x) => `'${x}'`).join(', ')

/**
 * Get a list of schemas in the database
 */
<<<<<<< HEAD
export async function list(
  /** A Postgres connection string */
  connection: string,
  {
    /** If true, will include the system schemas */
    include_system_schemas = false,
  }: {
    include_system_schemas?: boolean
=======
interface QueryParams {
  include_system_schemas?: string
}

const router = Router()

router.get('/', async (req, res) => {
  try {
    const { data } = await RunQuery(req.headers.pg, schemas)
    const query: QueryParams = req.query
    const include_system_schemas = query?.include_system_schemas === 'true'
    let payload: Schemas.Schema[] = data
    if (!include_system_schemas) payload = removeSystemSchemas(data)

    return res.status(200).json(payload)
  } catch (error) {
    logger.error({ error, req: req.body })
    res.status(500).json({ error: error.message })
>>>>>>> f49a87bb
  }
): /**  Returns a list of schemas */
Promise<{ data: Interfaces.Schema[]; error: null | Error }> {
  try {
    let query = SQL``.append(allSchemasSql)
    if (!include_system_schemas) {
      query.append(`where schema_name not in (${defaultSchemasList})`)
    }
    const { data } = await RunQuery<Interfaces.Schema>(connection, query)
    return { data, error: null }
  } catch (error) {
<<<<<<< HEAD
    return { data: null, error }
=======
    logger.error({ error, req: req.body })
    res.status(400).json({ error: error.message })
>>>>>>> f49a87bb
  }
}

/**
 * Get a single schema by its `oid`
 */
export async function byId(
  /** A Postgres connection string */
  connection: string,
  /** The schema `oid` */
  id: number
): /**  Returns a single schemas */
Promise<{ data: Interfaces.Schema; error: null | Error }> {
  try {
    const query = SQL``.append(allSchemasSql).append(SQL` where nsp.oid = ${id}`)
    const { data } = await RunQuery<Interfaces.Schema>(connection, query)
    return { data: data[0], error: null }
  } catch (error) {
<<<<<<< HEAD
    return { data: null, error }
=======
    logger.error({ error, req: req.body })
    res.status(400).json({ error: error.message })
>>>>>>> f49a87bb
  }
}

/**
 * Get a single schema by its name
 */
export async function byName (
  /** A Postgres connection string */
  connection: string,
  /** The schema name */
  name: string
): /**  Returns a single schemas */
Promise<{ data: Interfaces.Schema; error: null | Error }>  {
  try {
    const query = SQL``.append(allSchemasSql).append(SQL` where schema_name = ${name}`)
    const { data } = await RunQuery<Interfaces.Schema>(connection, query)
    return { data: data[0], error: null }
  } catch (error) {
<<<<<<< HEAD
    return { data: null, error }
  }
}
=======
    logger.error({ error, req: req.body })
    res.status(400).json({ error: error.message })
  }
})

// Helpers
const selectSingleSql = (id: number) => {
  const query = SQL``.append(schemas).append(SQL` AND n.oid = ${id}`)
  return query
}
const selectSingleByName = (name: string) => {
  const query = SQL``.append(schemas).append(SQL` AND n.nspname = ${name}`)
  return query
}
const createSchema = (name: string, owner: string = 'postgres') => {
  const query = SQL``.append(`CREATE SCHEMA IF NOT EXISTS ${name} AUTHORIZATION ${owner}`)
  return query
}
const alterSchemaName = (previousName: string, newName: string) => {
  const query = SQL``.append(`ALTER SCHEMA ${previousName} RENAME TO ${newName}`)
  return query
}
const alterSchemaOwner = (schemaName: string, newOwner: string) => {
  const query = SQL``.append(`ALTER SCHEMA ${schemaName} OWNER TO ${newOwner}`)
  return query
}
const dropSchemaSqlize = (name: string, cascade: boolean) => {
  const query = `DROP SCHEMA ${format.ident(name)} ${cascade ? 'CASCADE' : 'RESTRICT'}`
  return query
}
const removeSystemSchemas = (data: Schemas.Schema[]) => {
  return data.filter((x) => !DEFAULT_SYSTEM_SCHEMAS.includes(x.name))
}

export = router
>>>>>>> f49a87bb
<|MERGE_RESOLUTION|>--- conflicted
+++ resolved
@@ -2,12 +2,8 @@
 import sqlTemplates = require('../lib/sql')
 import { RunQuery } from '../lib/connectionPool'
 import { DEFAULT_SYSTEM_SCHEMAS } from '../lib/constants'
-<<<<<<< HEAD
 import { Schemas as Interfaces } from '../lib/interfaces'
-=======
-import { Schemas } from '../lib/interfaces'
 import { logger } from '../lib/logger'
->>>>>>> f49a87bb
 
 const { schemas: allSchemasSql } = sqlTemplates
 const defaultSchemasList = DEFAULT_SYSTEM_SCHEMAS.map((x) => `'${x}'`).join(', ')
@@ -15,7 +11,6 @@
 /**
  * Get a list of schemas in the database
  */
-<<<<<<< HEAD
 export async function list(
   /** A Postgres connection string */
   connection: string,
@@ -24,26 +19,6 @@
     include_system_schemas = false,
   }: {
     include_system_schemas?: boolean
-=======
-interface QueryParams {
-  include_system_schemas?: string
-}
-
-const router = Router()
-
-router.get('/', async (req, res) => {
-  try {
-    const { data } = await RunQuery(req.headers.pg, schemas)
-    const query: QueryParams = req.query
-    const include_system_schemas = query?.include_system_schemas === 'true'
-    let payload: Schemas.Schema[] = data
-    if (!include_system_schemas) payload = removeSystemSchemas(data)
-
-    return res.status(200).json(payload)
-  } catch (error) {
-    logger.error({ error, req: req.body })
-    res.status(500).json({ error: error.message })
->>>>>>> f49a87bb
   }
 ): /**  Returns a list of schemas */
 Promise<{ data: Interfaces.Schema[]; error: null | Error }> {
@@ -52,15 +27,12 @@
     if (!include_system_schemas) {
       query.append(`where schema_name not in (${defaultSchemasList})`)
     }
-    const { data } = await RunQuery<Interfaces.Schema>(connection, query)
-    return { data, error: null }
+    const { data, error } = await RunQuery<Interfaces.Schema>(connection, query)
+    if (error) throw error
+    else return { data, error: null }
   } catch (error) {
-<<<<<<< HEAD
+    logger.error({ error })
     return { data: null, error }
-=======
-    logger.error({ error, req: req.body })
-    res.status(400).json({ error: error.message })
->>>>>>> f49a87bb
   }
 }
 
@@ -79,12 +51,8 @@
     const { data } = await RunQuery<Interfaces.Schema>(connection, query)
     return { data: data[0], error: null }
   } catch (error) {
-<<<<<<< HEAD
+    logger.error({ error })
     return { data: null, error }
-=======
-    logger.error({ error, req: req.body })
-    res.status(400).json({ error: error.message })
->>>>>>> f49a87bb
   }
 }
 
@@ -103,44 +71,7 @@
     const { data } = await RunQuery<Interfaces.Schema>(connection, query)
     return { data: data[0], error: null }
   } catch (error) {
-<<<<<<< HEAD
+    logger.error({ error })
     return { data: null, error }
   }
-}
-=======
-    logger.error({ error, req: req.body })
-    res.status(400).json({ error: error.message })
-  }
-})
-
-// Helpers
-const selectSingleSql = (id: number) => {
-  const query = SQL``.append(schemas).append(SQL` AND n.oid = ${id}`)
-  return query
-}
-const selectSingleByName = (name: string) => {
-  const query = SQL``.append(schemas).append(SQL` AND n.nspname = ${name}`)
-  return query
-}
-const createSchema = (name: string, owner: string = 'postgres') => {
-  const query = SQL``.append(`CREATE SCHEMA IF NOT EXISTS ${name} AUTHORIZATION ${owner}`)
-  return query
-}
-const alterSchemaName = (previousName: string, newName: string) => {
-  const query = SQL``.append(`ALTER SCHEMA ${previousName} RENAME TO ${newName}`)
-  return query
-}
-const alterSchemaOwner = (schemaName: string, newOwner: string) => {
-  const query = SQL``.append(`ALTER SCHEMA ${schemaName} OWNER TO ${newOwner}`)
-  return query
-}
-const dropSchemaSqlize = (name: string, cascade: boolean) => {
-  const query = `DROP SCHEMA ${format.ident(name)} ${cascade ? 'CASCADE' : 'RESTRICT'}`
-  return query
-}
-const removeSystemSchemas = (data: Schemas.Schema[]) => {
-  return data.filter((x) => !DEFAULT_SYSTEM_SCHEMAS.includes(x.name))
-}
-
-export = router
->>>>>>> f49a87bb
+}