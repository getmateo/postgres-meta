--- conflicted
+++ resolved
@@ -1,11 +1,8 @@
 import { FastifyInstance } from 'fastify'
-<<<<<<< HEAD
-import PgMetaCache from '../pgMetaCache'
-=======
 import { PostgresMeta } from '../../lib/index.js'
 import { DEFAULT_POOL_CONFIG } from '../constants.js'
+import PgMetaCache from '../pgMetaCache.js'
 import { extractRequestForLogging } from '../utils.js'
->>>>>>> dccf73b7
 
 export default async (fastify: FastifyInstance) => {
   fastify.get<{
@@ -49,23 +46,10 @@
       tableId: string
       ordinalPosition: string
     }
-<<<<<<< HEAD
-  }>('/:id(\\d+\\.\\d+)', async (request, reply) => {
-    const connectionString = request.headers.pg
-
-    const pgMeta = PgMetaCache.get(connectionString)
-    const { data, error } = await pgMeta.columns.retrieve({ id: request.params.id })
-    if (error) {
-      request.log.error(JSON.stringify({ error, req: request.body }))
-      reply.code(400)
-      if (error.message.startsWith('Cannot find')) reply.code(404)
-      return { error: error.message }
-=======
     Querystring: {
       include_system_schemas?: string
       limit?: string
       offset?: string
->>>>>>> dccf73b7
     }
   }>('/:tableId(^\\d+):ordinalPosition', async (request, reply) => {
     if (request.params.ordinalPosition === '') {
@@ -76,7 +60,7 @@
       } = request
       const includeSystemSchemas = request.query.include_system_schemas === 'true'
 
-      const pgMeta: PostgresMeta = new PostgresMeta({ ...DEFAULT_POOL_CONFIG, connectionString })
+      const pgMeta = PgMetaCache.get(connectionString)
       const { data, error } = await pgMeta.columns.list({
         tableId: Number(tableId),
         includeSystemSchemas,
@@ -120,14 +104,8 @@
   }>('/', async (request, reply) => {
     const connectionString = request.headers.pg
 
-<<<<<<< HEAD
     const pgMeta = PgMetaCache.get(connectionString)
-    const { data, error } = await pgMeta.columns.create(request.body)
-=======
-    const pgMeta = new PostgresMeta({ ...DEFAULT_POOL_CONFIG, connectionString })
     const { data, error } = await pgMeta.columns.create(request.body as any)
-    await pgMeta.end()
->>>>>>> dccf73b7
     if (error) {
       request.log.error({ error, request: extractRequestForLogging(request) })
       reply.code(400)
@@ -147,14 +125,8 @@
   }>('/:id(\\d+\\.\\d+)', async (request, reply) => {
     const connectionString = request.headers.pg
 
-<<<<<<< HEAD
     const pgMeta = PgMetaCache.get(connectionString)
-    const { data, error } = await pgMeta.columns.update(request.params.id, request.body)
-=======
-    const pgMeta = new PostgresMeta({ ...DEFAULT_POOL_CONFIG, connectionString })
     const { data, error } = await pgMeta.columns.update(request.params.id, request.body as any)
-    await pgMeta.end()
->>>>>>> dccf73b7
     if (error) {
       request.log.error({ error, request: extractRequestForLogging(request) })
       reply.code(400)
@@ -177,14 +149,9 @@
     const connectionString = request.headers.pg
     const cascade = request.query.cascade === 'true'
 
-<<<<<<< HEAD
     const pgMeta = PgMetaCache.get(connectionString)
-    const { data, error } = await pgMeta.columns.remove(request.params.id)
-=======
-    const pgMeta = new PostgresMeta({ ...DEFAULT_POOL_CONFIG, connectionString })
     const { data, error } = await pgMeta.columns.remove(request.params.id, { cascade })
     await pgMeta.end()
->>>>>>> dccf73b7
     if (error) {
       request.log.error({ error, request: extractRequestForLogging(request) })
       reply.code(400)
