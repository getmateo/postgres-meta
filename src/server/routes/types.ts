import { FastifyInstance } from 'fastify'
<<<<<<< HEAD
import PgMetaCache from '../pgMetaCache'
=======
import { PostgresMeta } from '../../lib/index.js'
import { DEFAULT_POOL_CONFIG } from '../constants.js'
import { extractRequestForLogging } from '../utils.js'
>>>>>>> dccf73b7

export default async (fastify: FastifyInstance) => {
  fastify.get<{
    Headers: { pg: string }
    Querystring: {
      include_array_types?: string
      include_system_schemas?: string
      // Note: this only supports comma separated values (e.g., ".../types?included_schemas=public,core")
      included_schemas?: string
      excluded_schemas?: string
      limit?: number
      offset?: number
    }
  }>('/', async (request, reply) => {
    const connectionString = request.headers.pg
    const includeArrayTypes = request.query.include_array_types === 'true'
    const includeSystemSchemas = request.query.include_system_schemas === 'true'
    const includedSchemas = request.query.included_schemas?.split(',')
    const excludedSchemas = request.query.excluded_schemas?.split(',')
    const limit = request.query.limit
    const offset = request.query.offset

<<<<<<< HEAD
    const pgMeta = PgMetaCache.get(connectionString)
    const { data, error } = await pgMeta.types.list({ includeSystemSchemas, limit, offset })
=======
    const pgMeta = new PostgresMeta({ ...DEFAULT_POOL_CONFIG, connectionString })
    const { data, error } = await pgMeta.types.list({
      includeArrayTypes,
      includeSystemSchemas,
      includedSchemas,
      excludedSchemas,
      limit,
      offset,
    })
    await pgMeta.end()
>>>>>>> dccf73b7
    if (error) {
      request.log.error({ error, request: extractRequestForLogging(request) })
      reply.code(500)
      return { error: error.message }
    }

    return data
  })
}<|MERGE_RESOLUTION|>--- conflicted
+++ resolved
@@ -1,11 +1,6 @@
 import { FastifyInstance } from 'fastify'
-<<<<<<< HEAD
-import PgMetaCache from '../pgMetaCache'
-=======
-import { PostgresMeta } from '../../lib/index.js'
-import { DEFAULT_POOL_CONFIG } from '../constants.js'
+import PgMetaCache from '../pgMetaCache.js'
 import { extractRequestForLogging } from '../utils.js'
->>>>>>> dccf73b7
 
 export default async (fastify: FastifyInstance) => {
   fastify.get<{
@@ -28,11 +23,7 @@
     const limit = request.query.limit
     const offset = request.query.offset
 
-<<<<<<< HEAD
     const pgMeta = PgMetaCache.get(connectionString)
-    const { data, error } = await pgMeta.types.list({ includeSystemSchemas, limit, offset })
-=======
-    const pgMeta = new PostgresMeta({ ...DEFAULT_POOL_CONFIG, connectionString })
     const { data, error } = await pgMeta.types.list({
       includeArrayTypes,
       includeSystemSchemas,
@@ -42,7 +33,6 @@
       offset,
     })
     await pgMeta.end()
->>>>>>> dccf73b7
     if (error) {
       request.log.error({ error, request: extractRequestForLogging(request) })
       reply.code(500)
